const fs = require('fs');
const fse = require('fs-extra');
const path = require('path');
const { spawnSync } = require('child_process');
const tomlParse = require('@iarna/toml/parse-string');

/**
 * poetry install
 */
function pyprojectTomlToRequirements() {
  if (!this.options.usePoetry || !isPoetryProject(this.servicePath)) {
    return;
  }

  this.serverless.cli.log('Generating requirements.txt from pyproject.toml...');

  const res = spawnSync(
    'poetry',
    [
      'export',
      '--without-hashes',
      '-f',
      'requirements.txt',
      '-o',
      'requirements.txt',
      '--with-credentials',
    ],
    {
      cwd: this.servicePath,
    }
  );
  if (res.error) {
    if (res.error.code === 'ENOENT') {
      throw new Error(
        `poetry not found! Install it according to the poetry docs.`
      );
    }
    throw new Error(res.error);
  }
  if (res.status !== 0) {
    throw new Error(res.stderr);
  }

  const editableFlag = new RegExp(/^-e /gm);
  const sourceRequirements = path.join(this.servicePath, 'requirements.txt');
<<<<<<< HEAD
  const requirementsContents = fse.readFileSync(sourceRequirements, {
    encoding: "utf-8"
  });
=======
  const requirementsContents =
    res.stdout.toString().trim() || // As of poetry 1.0.0b1, requirements.txt is printed to standard output when the -o option is not specified.
    fse.readFileSync(sourceRequirements, {
      encoding: 'utf-8',
    });
>>>>>>> 1e280d45

  if (requirementsContents.match(editableFlag)) {
    this.serverless.cli.log(
      'The generated file contains -e flags, removing them...'
    );
    fse.writeFileSync(
      sourceRequirements,
      requirementsContents.replace(editableFlag, '')
    );
  }

  fse.ensureDirSync(path.join(this.servicePath, '.serverless'));
  fse.moveSync(
    sourceRequirements,
    path.join(this.servicePath, '.serverless', 'requirements.txt'),
    { overwrite: true }
  );
}

/**
 * Check if pyproject.toml file exists and is a poetry project.
 */
function isPoetryProject(servicePath) {
  const pyprojectPath = path.join(servicePath, 'pyproject.toml');

  if (!fse.existsSync(pyprojectPath)) {
    return false;
  }

  const pyprojectToml = fs.readFileSync(pyprojectPath);
  const pyproject = tomlParse(pyprojectToml);

  const buildSystemReqs =
    (pyproject['build-system'] && pyproject['build-system']['requires']) || [];

  for (var i = 0; i < buildSystemReqs.length; i++) {
    if (buildSystemReqs[i].startsWith('poetry')) {
      return true;
    }
  }

  return false;
}

module.exports = { pyprojectTomlToRequirements, isPoetryProject };<|MERGE_RESOLUTION|>--- conflicted
+++ resolved
@@ -43,17 +43,9 @@
 
   const editableFlag = new RegExp(/^-e /gm);
   const sourceRequirements = path.join(this.servicePath, 'requirements.txt');
-<<<<<<< HEAD
   const requirementsContents = fse.readFileSync(sourceRequirements, {
     encoding: "utf-8"
   });
-=======
-  const requirementsContents =
-    res.stdout.toString().trim() || // As of poetry 1.0.0b1, requirements.txt is printed to standard output when the -o option is not specified.
-    fse.readFileSync(sourceRequirements, {
-      encoding: 'utf-8',
-    });
->>>>>>> 1e280d45
 
   if (requirementsContents.match(editableFlag)) {
     this.serverless.cli.log(
