{
  "name": "serverless-python-requirements",
  "version": "2.0.1",
  "engines": {
    "node": ">=4.0"
  },
  "description": "Serverless Python Requirements Plugin",
  "author": "United Income <engineering@unitedincome.com>",
  "license": "MIT",
  "repository": {
    "type": "git",
    "url": "https://github.com/UnitedIncome/serverless-python-requirements"
  },
  "keywords": [
    "serverless",
    "python",
    "requirements",
    "pip",
    "serverless framework plugin",
    "serverless applications",
    "serverless plugins",
    "api gateway",
    "lambda",
    "aws",
    "aws lambda",
    "amazon",
    "amazon web services",
    "serverless.com"
  ],
  "files": [
    "index.js",
    "zipService.js",
    "LICENSE",
    "package.json",
    "unzip_requirements.py",
    "README.md"
  ],
  "main": "index.js",
  "bin": {},
  "scripts": {},
  "devDependencies": {},
  "dependencies": {
    "archiver": "^1.3.0",
    "bluebird": "^3.0.6",
<<<<<<< HEAD
    "fs-extra": "^0.26.7",
    "glob-all": "^3.1.0",
=======
    "fs-extra": "^2.0.0",
>>>>>>> c078bd16
    "lodash": "^4.13.1"
  }
}<|MERGE_RESOLUTION|>--- conflicted
+++ resolved
@@ -42,12 +42,8 @@
   "dependencies": {
     "archiver": "^1.3.0",
     "bluebird": "^3.0.6",
-<<<<<<< HEAD
-    "fs-extra": "^0.26.7",
+    "fs-extra": "^2.0.0",
     "glob-all": "^3.1.0",
-=======
-    "fs-extra": "^2.0.0",
->>>>>>> c078bd16
     "lodash": "^4.13.1"
   }
 }