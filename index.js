/* jshint ignore:start */
'use strict';

const BbPromise = require('bluebird');
const _ = require('lodash');
const path = require('path');
const fse = require('fs-extra');
const {spawnSync} = require('child_process');
const zipDirectory = require('./zipService').zipDirectory;

BbPromise.promisifyAll(fse);

/**
 * Plugin for Serverless 1.x that bundles python requirements!
 */
class ServerlessPythonRequirements {
  /**
   * add the vendor helper to the current service tree
   * @return {Promise}
   */
  addVendorHelper() {
    if (this.custom().zip) {
      this.serverless.cli.log('Adding Python requirements helper...');

      this.serverless.service.package.include.push('unzip_requirements.py');

      return fse.copyAsync(
        path.resolve(__dirname, 'unzip_requirements.py'),
        path.join(this.serverless.config.servicePath, 'unzip_requirements.py'));
    }
  };

  /**
   * remove the vendor helper from the current service tree
   * @return {Promise}
   */
  removeVendorHelper() {
    if (this.custom().zip && this.custom().cleanupZipHelper) {
      this.serverless.cli.log('Removing Python requirements helper...');
      return fse.removeAsync('unzip_requirements.py');
    }
  };

  /**
   * pip install the requirements to the .requirements directory
   * @return {Promise}
   */
  installRequirements() {
    const fileName = this.custom().fileName || 'requirements.txt';
    if (!fse.existsSync(path.join(this.serverless.config.servicePath,
<<<<<<< HEAD
                                  fileName))) {
=======
                                  'requirements.txt'))) {
>>>>>>> 31befc92
      return BbPromise.resolve();
    }

    const runtime = this.serverless.service.provider.runtime;
    this.serverless.cli.log(
      `Installing required Python packages for runtime ${runtime}...`);

    return new BbPromise((resolve, reject) => {
      let cmd;
      let options;
      const pipCmd = [
        runtime, '-m', 'pip', '--isolated', 'install',
<<<<<<< HEAD
        '-t', '.requirements', '-r', fileName,
=======
        '-t', '.requirements', '-r', 'requirements.txt',
>>>>>>> 31befc92
      ];
      if (this.custom().pipCmdExtraArgs) {
        pipCmd.push(...this.custom().pipCmdExtraArgs);
      }
      if (!this.custom().dockerizePip) {
        const pipTestRes = spawnSync(runtime, ['-m', 'pip', 'help', 'install']);
        if (pipTestRes.stdout.toString().indexOf('--system') >= 0)
          pipCmd.push('--system');
      }
      if (this.custom().dockerizePip) {
        cmd = 'docker';

        const image = this.custom().dockerImage
         || `lambci/lambda:build-${runtime}`;
        this.serverless.cli.log(`Docker Image: ${image}`);

        options = [
          'run', '--rm',
          '-u', process.getuid() + ':' + process.getgid(),
          '-v', `${this.serverless.config.servicePath}:/var/task:z`,
          `${image}`,
        ];
        options.push(...pipCmd);
      } else {
        cmd = pipCmd[0];
        options = pipCmd.slice(1);
      }
      const res = spawnSync(cmd, options);
      if (res.error) {
        return reject(res.error);
      }
      if (res.status != 0) {
        return reject(res.stderr);
      }
      resolve();
    });
  };

  /**
   * zip up .requirements
   * @return {Promise}
   */
  packRequirements() {
    return this.installRequirements().then(() => {
      if (this.custom().zip) {
        this.serverless.cli.log('Zipping required Python packages...');
        this.serverless.service.package.include.push('.requirements.zip');
        return zipDirectory('.requirements', '.requirements.zip');
      }
    });
  }

  /**
   * link all the files in .requirements to the service directory root
   * @return {undefined}
   */
  linkRequirements() {
    if (!this.custom().zip) {
      this.serverless.cli.log('Linking required Python packages...');
      const noDeploy = new Set(this.custom().noDeploy || []);
      fse.readdirSync('.requirements').map((file) => {
        if (noDeploy.has(file))
          return;
        this.serverless.service.package.include.push(file);
        this.serverless.service.package.include.push(`${file}/**`);
        try {
          fse.symlinkSync(`.requirements/${file}`, `./${file}`);
        } catch (exception) {
          let linkDest = null;
          try {
            linkDest = fse.readlinkSync(`./${file}`);
          } catch (e) {}
          if (linkDest !== `.requirements/${file}`)
          throw new Error(`Unable to link dependency '${file}' because a file
                          by the same name exists in this service`);
        }
      });
    }
  }

  /**
   * unlink all the files in .requirements from the service directory root
   * @return {undefined}
   */
  unlinkRequirements() {
    if (!this.custom().zip) {
      this.serverless.cli.log('Unlinking required Python packages...');
      fse.readdirSync('.requirements').map((file) => fse.unlinkSync(file));
    }
  }

  /**
   * clean up .requirements and .requirements.zip and unzip_requirements.py
   * @return {Promise}
   */
  cleanup() {
    const artifacts = ['.requirements'];
    if (this.custom().zip) {
      artifacts.push('.requirements.zip');
      artifacts.push('unzip_requirements.py');
    }

    return BbPromise.all(_.map(artifacts, (artifact) => fse.removeAsync(
      path.join(this.serverless.config.servicePath, artifact))));
  };

  /**
   * get the custom.pythonRequirements contents, with defaults set
   * @return {Object}
   */
  custom() {
    return Object.assign({
      zip: false,
      cleanupZipHelper: true,
      invalidateCaches: false,
    }, this.serverless.service.custom &&
    this.serverless.service.custom.pythonRequirements || {});
  }

  /**
   * The plugin constructor
   * @param {Object} serverless
   * @param {Object} options
   * makes
   * @return {undefined}
   */
  constructor(serverless, options) {
    this.serverless = serverless;
    this.options = options;

    if (!_.get(this.serverless.service, 'package.exclude'))
      _.set(this.serverless.service, ['package', 'exclude'], []);
    this.serverless.service.package.exclude.push('.requirements/**');
    if (!_.get(this.serverless.service, 'package.include'))
      _.set(this.serverless.service, ['package', 'include'], []);

    this.commands = {
      'requirements': {
        commands: {
          'clean': {
            usage: 'Remove .requirements and requirements.zip',
            lifecycleEvents: [
              'clean',
            ],
          },
          'install': {
            usage: 'install requirements manually',
            lifecycleEvents: [
              'install',
            ],
          },
        },
      },
    };

    let before = () => BbPromise.bind(this)
        .then(this.addVendorHelper)
        .then(this.packRequirements)
        .then(this.linkRequirements);

    let after = () => BbPromise.bind(this)
        .then(this.removeVendorHelper)
        .then(this.unlinkRequirements);

    let invalidateCaches = () => {
      if (this.custom().invalidateCaches) {
        return BbPromise.bind(this)
          .then(this.cleanup)
          .then(this.removeVendorHelper);
      } else {
        return BbPromise.resolve();
      }
    };

    this.hooks = {
      'after:package:cleanup': invalidateCaches,
      'before:package:createDeploymentArtifacts': before,
      'after:package:createDeploymentArtifacts': after,
      'before:deploy:function:packageFunction': before,
      'after:deploy:function:packageFunction': after,
      'requirements:install:install': () => BbPromise.bind(this)
        .then(this.addVendorHelper)
        .then(this.packRequirements),
      'requirements:clean:clean': () => BbPromise.bind(this)
        .then(this.cleanup)
        .then(this.removeVendorHelper),
    };
  }
}

module.exports = ServerlessPythonRequirements;<|MERGE_RESOLUTION|>--- conflicted
+++ resolved
@@ -48,11 +48,7 @@
   installRequirements() {
     const fileName = this.custom().fileName || 'requirements.txt';
     if (!fse.existsSync(path.join(this.serverless.config.servicePath,
-<<<<<<< HEAD
                                   fileName))) {
-=======
-                                  'requirements.txt'))) {
->>>>>>> 31befc92
       return BbPromise.resolve();
     }
 
@@ -65,11 +61,7 @@
       let options;
       const pipCmd = [
         runtime, '-m', 'pip', '--isolated', 'install',
-<<<<<<< HEAD
         '-t', '.requirements', '-r', fileName,
-=======
-        '-t', '.requirements', '-r', 'requirements.txt',
->>>>>>> 31befc92
       ];
       if (this.custom().pipCmdExtraArgs) {
         pipCmd.push(...this.custom().pipCmdExtraArgs);
